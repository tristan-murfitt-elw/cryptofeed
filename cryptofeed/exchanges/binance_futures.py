--- conflicted
+++ resolved
@@ -43,20 +43,11 @@
         base.update(add)
         return base, info
 
-<<<<<<< HEAD
     def __init__(self, open_interest_interval=1.0, **kwargs):
         """
         open_interest_interval: flaot
             time in seconds between open_interest polls
         """
-        self.websocket_channels.update({
-            FUNDING: 'markPrice',
-            OPEN_INTEREST: 'open_interest',
-            LIQUIDATIONS: 'forceOrder'
-        })
-=======
-    def __init__(self, **kwargs):
->>>>>>> e5911c23
         super().__init__(**kwargs)
         # overwrite values previously set by the super class Binance
         self.ws_endpoint = 'wss://fstream.binance.com'
