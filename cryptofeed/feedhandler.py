--- conflicted
+++ resolved
@@ -8,14 +8,9 @@
 from cryptofeed.connection import Connection
 import logging
 import signal
-import random
 from signal import SIGABRT, SIGINT, SIGTERM
 import sys
-<<<<<<< HEAD
-from functools import partial
-=======
 from typing import List
->>>>>>> fc8e49ed
 
 try:
     # unix / macos only
@@ -31,11 +26,7 @@
 from cryptofeed.feed import Feed
 from cryptofeed.log import get_logger
 from cryptofeed.nbbo import NBBO
-<<<<<<< HEAD
-from cryptofeed.standards import symbol_exchange_to_std
-=======
 from cryptofeed.exchanges import EXCHANGE_MAP
->>>>>>> fc8e49ed
 
 
 LOG = logging.getLogger('feedhandler')
@@ -57,11 +48,7 @@
 
 
 class FeedHandler:
-<<<<<<< HEAD
-    def __init__(self, retries=10, timeout_interval=10, log_messages_on_error=False, raw_message_capture=None, config=None, exception_ignore: Optional[List[Exception]] = None, setup_logging=True):
-=======
-    def __init__(self, config=None, raw_data_collection=None):
->>>>>>> fc8e49ed
+    def __init__(self, config=None, raw_data_collection=None, setup_logging=True):
         """
         config: str, dict or None
             if str, absolute path (including file name) of the config file. If not provided, config can also be a dictionary of values, or
@@ -71,20 +58,14 @@
         """
         self.feeds = []
         self.config = Config(config=config)
-<<<<<<< HEAD
-        if exception_ignore is not None and not isinstance(exception_ignore, list):
-            raise ValueError("exception_ignore must be a list of Exceptions or None")
-        self.exceptions = exception_ignore
-        self.asyncio_tasks = []
-        self.setup_logging = setup_logging
-=======
         self.raw_data_collection = None
         if raw_data_collection:
             Connection.raw_data_callback = raw_data_collection
             self.raw_data_collection = raw_data_collection
->>>>>>> fc8e49ed
-
-        if self.setup_logging:
+
+        self.asyncio_tasks = []
+
+        if setup_logging:
             get_logger('feedhandler', self.config.log.filename, self.config.log.level)
         if self.config.log_msg:
             LOG.info(self.config.log_msg)
@@ -134,25 +115,7 @@
 
         self.feeds[-1].start(loop)
 
-<<<<<<< HEAD
-        for conn, sub, handler in f.connect():
-            if self.raw_message_capture:
-                conn.set_raw_data_callback(self.raw_message_capture)
-                self.raw_message_capture.set_header(conn.uuid, json.dumps(f._feed_config))
-            self.timeout[conn.uuid] = timeout
-            feed.start(loop)
-            task = loop.create_task(self._connect(conn, sub, handler))
-            overrides = sub.keywords.get('options') if isinstance(sub, partial) else None
-            self.asyncio_tasks.append({
-                'uuid': conn.uuid, 'exchange': f.id, 'channels': f.channels, 'overrides': overrides,
-                'feed': f, 'task': task, 'symbols': [symbol_exchange_to_std(s) for s in f.symbols],
-                'conn': conn,
-            })
-
-    def add_nbbo(self, feeds, symbols, callback, timeout=120):
-=======
     def add_nbbo(self, feeds: List[Feed], symbols: List[str], callback):
->>>>>>> fc8e49ed
         """
         feeds: list of feed classes
             list of feeds (exchanges) that comprises the NBBO
@@ -189,25 +152,8 @@
         if install_signal_handlers:
             setup_signal_handlers(loop)
 
-<<<<<<< HEAD
-        for feed, timeout in self.feeds:
-            for conn, sub, handler in feed.connect():
-                if self.raw_message_capture:
-                    self.raw_message_capture.set_header(conn.uuid, json.dumps(feed._feed_config))
-                    conn.set_raw_data_callback(self.raw_message_capture)
-                task = loop.create_task(self._connect(conn, sub, handler))
-                overrides = sub.keywords.get('options') if isinstance(sub, partial) else None
-                self.asyncio_tasks.append({
-                    'uuid': conn.uuid, 'exchange': feed.id, 'channels': feed.channels, 'overrides': overrides,
-                    'feed': feed, 'task': task, 'symbols': [symbol_exchange_to_std(s) for s in feed.symbols],
-                    'conn': conn,
-                })
-                self.timeout[conn.uuid] = timeout
-                feed.start(loop)
-=======
         for feed in self.feeds:
             feed.start(loop)
->>>>>>> fc8e49ed
 
         if not start_loop:
             return
@@ -274,104 +220,4 @@
         loop.run_until_complete(loop.shutdown_asyncgens())
 
         LOG.info('FH: close the AsyncIO loop')
-<<<<<<< HEAD
-        loop.close()
-
-    async def _watch(self, connection):
-        if self.timeout[connection.uuid] == -1:
-            return
-
-        while connection.open:
-            if self.last_msg[connection.uuid]:
-                if time() - self.last_msg[connection.uuid] > self.timeout[connection.uuid]:
-                    LOG.warning("%s: received no messages within timeout, restarting connection", connection.uuid)
-                    await connection.close()
-                    break
-            await asyncio.sleep(self.timeout_interval)
-
-    async def _connect(self, conn, subscribe, handler):
-        """
-        Connect to exchange and subscribe
-        """
-        retries = 0
-        rate_limited = 1
-        delay = conn.delay
-        while retries < self.retries or self.retries == -1:
-            self.last_msg[conn.uuid] = None
-            try:
-                async with conn.connect() as connection:
-                    asyncio.ensure_future(self._watch(connection))
-                    # connection was successful, reset retry count and delay
-                    retries = 0
-                    rate_limited = 0
-                    delay = conn.delay
-                    await subscribe(connection)
-                    await self._handler(connection, handler)
-            except (ConnectionClosed, ConnectionAbortedError, ConnectionResetError, socket_error) as e:
-                if self.exceptions:
-                    for ex in self.exceptions:
-                        if isinstance(e, ex):
-                            LOG.warning("%s: encountered exception %s, which is on the ignore list. Raising", conn.uuid, str(e))
-                            raise
-                LOG.warning("%s: encountered connection issue %s - reconnecting in %.1f seconds...", conn.uuid, str(e), delay, exc_info=True)
-                await asyncio.sleep(delay)
-                retries += 1
-                delay *= 2
-            except InvalidStatusCode as e:
-                if self.exceptions:
-                    for ex in self.exceptions:
-                        if isinstance(e, ex):
-                            LOG.warning("%s: encountered exception %s, which is on the ignore list. Raising", conn.uuid, str(e))
-                            raise
-                if e.status_code == 429:
-                    wait_time = rate_limited * 10 + random.randint(0, 30)
-                    LOG.warning("%s: Rate Limited - waiting %d seconds to reconnect", conn.uuid, wait_time)
-                    await asyncio.sleep(wait_time)
-                    rate_limited += 1
-                else:
-                    LOG.warning("%s: encountered connection issue %s - reconnecting in %.1f seconds...", conn.uuid, str(e), delay, exc_info=True)
-                    await asyncio.sleep(delay)
-                    retries += 1
-                    delay *= 2
-            except asyncio.CancelledError:
-                LOG.warning("%s: asyncio task cancelled", conn.uuid)
-                return
-            except Exception:
-                if self.exceptions:
-                    for ex in self.exceptions:
-                        if isinstance(e, ex):
-                            LOG.warning("%s: encountered exception %s, which is on the ignore list. Raising", conn.uuid, str(e))
-                            raise
-                LOG.error("%s: encountered an exception, reconnecting in %.1f seconds", conn.uuid, delay, exc_info=True)
-                await asyncio.sleep(delay)
-                retries += 1
-                delay *= 2
-
-        if self.retries == 0:
-            LOG.info('%s: terminate the connection handler because self.retries=0', conn.uuid)
-        else:
-            LOG.error('%s: failed to reconnect after %d retries - exiting', conn.uuid, retries)
-            raise ExhaustedRetries()
-
-    async def _handler(self, connection, handler):
-        try:
-            async for message in connection.read():
-                if self.retries == 0:
-                    return
-                self.last_msg[connection.uuid] = time()
-                await handler(message, connection, self.last_msg[connection.uuid])
-        except Exception:
-            if self.retries == 0:
-                return
-            if self.log_messages_on_error:
-                if connection.uuid in {HUOBI, HUOBI_DM}:
-                    message = zlib.decompress(message, 16 + zlib.MAX_WBITS)
-                elif connection.uuid in {OKCOIN, OKEX}:
-                    message = zlib.decompress(message, -15)
-                LOG.error("%s: error handling message %s", connection.uuid, message)
-            # exception will be logged with traceback when connection handler
-            # retries the connection
-            raise
-=======
-        loop.close()
->>>>>>> fc8e49ed
+        loop.close()