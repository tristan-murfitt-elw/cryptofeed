--- conflicted
+++ resolved
@@ -101,7 +101,7 @@
             'last_size': '0.00241692'
         }
         '''
-        symbol = symbol_exchange_to_std(msg['product_id'])
+        symbol = self.exchange_symbol_to_std_symbol(msg['product_id'])
         extra_fields = {
             'bbo': self.get_book_bbo(symbol),
             'high': Decimal(msg.get('high_24h', 0)),
@@ -111,11 +111,7 @@
             'last_size': Decimal(msg.get('last_size', 0)),
         }
         await self.callback(TICKER, feed=self.id,
-<<<<<<< HEAD
                             symbol=symbol,
-=======
-                            symbol=self.exchange_symbol_to_std_symbol(msg['product_id']),
->>>>>>> fc8e49ed
                             bid=Decimal(msg['best_bid']),
                             ask=Decimal(msg['best_ask']),
                             timestamp=timestamp_normalize(self.id, msg['time']),
