'''
Copyright (C) 2017-2021  Bryant Moscon - bmoscon@gmail.com

Please see the LICENSE file for the terms and conditions
associated with this software.
'''
from collections import defaultdict
from cryptofeed.standards import normalize_channel
import logging
from decimal import Decimal
import time
from typing import Dict, Tuple

from sortedcontainers import SortedDict as sd
from yapic import json

from cryptofeed.connection import AsyncConnection
<<<<<<< HEAD
from cryptofeed.defines import BID, ASK, GATEIO, L2_BOOK, TRADES, TICKER, BUY, SELL
=======
from cryptofeed.defines import BID, ASK, CANDLES, GATEIO, L2_BOOK, TICKER, TRADES, BUY, SELL
>>>>>>> fc8e49ed
from cryptofeed.feed import Feed


LOG = logging.getLogger('feedhandler')


class Gateio(Feed):
    id = GATEIO
    symbol_endpoint = "https://api.gateio.ws/api/v4/spot/currency_pairs"
    valid_candle_intervals = {'10s', '1m', '5m', '15m', '30m', '1h', '4h', '8h', '1d', '3d', '1w'}

    @classmethod
    def _parse_symbol_data(cls, data: dict, symbol_separator: str) -> Tuple[Dict, Dict]:
        return {data["id"].replace("_", symbol_separator): data['id'] for data in data if data["trade_status"] == "tradable"}, {}

    def __init__(self, candle_interval='1m', **kwargs):
        super().__init__('wss://api.gateio.ws/ws/v4/', **kwargs)
        if candle_interval == '1w':
            candle_interval = '7d'
        self.candle_interval = candle_interval
        self._reset()

    def _reset(self):
        self.l2_book = {}
        self.last_update_id = {}
        self.forced = defaultdict(bool)

    async def _ticker(self, msg: dict, timestamp: float):
        """
<<<<<<< HEAD
        missing bid/ask so not useable
        TM: added as we intend to fetch missing fields from the best OB price
=======
>>>>>>> fc8e49ed
        {
            'time': 1618876417,
            'channel': 'spot.tickers',
            'event': 'update',
            'result': {
                'currency_pair': 'BTC_USDT',
                'last': '55636.45',
                'lowest_ask': '55634.06',
                'highest_bid': '55634.05',
                'change_percentage': '-0.7634',
                'base_volume': '1138.9062880772',
                'quote_volume': '63844439.342660318028',
                'high_24h': '63736.81',
                'low_24h': '50986.18'
            }
        }
        """
<<<<<<< HEAD
        symbol, m = msg['params']
        symbol = symbol_exchange_to_std(symbol)
        extra_fields = {
            'bbo': self.get_book_bbo(symbol),
            'high': Decimal(m.get('high', 0)),
            'low': Decimal(m.get('low', 0)),
            'last': Decimal(m.get('last', 0)),
            'volume': Decimal(m.get('quoteVolume', 0)),  # this is actually baseVolume
        }
        await self.callback(TICKER, feed=self.id,
                            symbol=symbol,
                            bid=Decimal(0),
                            ask=Decimal(0),
                            timestamp=timestamp,
                            receipt_timestamp=timestamp,
                            **extra_fields)
=======
        await self.callback(TICKER, feed=self.id,
                            symbol=self.exchange_symbol_to_std_symbol(msg['result']['currency_pair']),
                            bid=Decimal(msg['result']['highest_bid']),
                            ask=Decimal(msg['result']['lowest_ask']),
                            timestamp=float(msg['time']),
                            receipt_timestamp=timestamp)
>>>>>>> fc8e49ed

    async def _trades(self, msg: dict, timestamp: float):
        """
        {
            "time": 1606292218,
            "channel": "spot.trades",
            "event": "update",
            "result": {
                "id": 309143071,
                "create_time": 1606292218,
                "create_time_ms": "1606292218213.4578",
                "side": "sell",
                "currency_pair": "GT_USDT",
                "amount": "16.4700000000",
                "price": "0.4705000000"
            }
        }
        """
        await self.callback(TRADES, feed=self.id,
                            symbol=self.exchange_symbol_to_std_symbol(msg['result']['currency_pair']),
                            side=SELL if msg['result']['side'] == 'sell' else BUY,
                            amount=Decimal(msg['result']['amount']),
                            price=Decimal(msg['result']['price']),
                            timestamp=float(msg['result']['create_time_ms']) / 1000,
                            receipt_timestamp=timestamp,
                            order_id=msg['result']['id'])

    async def _snapshot(self, symbol: str):
        """
        {
            "id": 2679059670,
            "asks": [[price, amount], [...], ...],
            "bids": [[price, amount], [...], ...]
        }
        """
        url = f'https://api.gateio.ws/api/v4/spot/order_book?currency_pair={symbol}&limit=100&with_id=true'
        ret = await self.http_conn.read(url)
        data = json.loads(ret, parse_float=Decimal)

        symbol = self.exchange_symbol_to_std_symbol(symbol)
        timestamp = time.time()
        self.l2_book[symbol] = {}
        self.last_update_id[symbol] = data['id']
        self.l2_book[symbol][BID] = sd({Decimal(price): Decimal(amount) for price, amount in data['bids']})
        self.l2_book[symbol][ASK] = sd({Decimal(price): Decimal(amount) for price, amount in data['asks']})

        await self.book_callback(self.l2_book[symbol], L2_BOOK, symbol, True, None, timestamp, timestamp)

    def _check_update_id(self, pair: str, msg: dict) -> Tuple[bool, bool]:
        skip_update = False
        forced = not self.forced[pair]

        if forced and msg['u'] <= self.last_update_id[pair]:
            skip_update = True
        elif forced and msg['U'] <= self.last_update_id[pair] + 1 <= msg['u']:
            self.last_update_id[pair] = msg['u']
            self.forced[pair] = True
        elif not forced and self.last_update_id[pair] + 1 == msg['U']:
            self.last_update_id[pair] = msg['u']
        else:
            self._reset()
            LOG.warning("%s: Missing book update detected, resetting book", self.id)
            skip_update = True

        return skip_update, forced

    async def _l2_book(self, msg: dict, timestamp: float):
        """
        {
            'time': 1618961347,
            'channel': 'spot.order_book_update',
            'event': 'update',
            'result': {
                't': 1618961347345,   ms timestamp
                'e': 'depthUpdate',   ignore
                'E': 1618961347,      deprecated timestamp
                's': 'BTC_USDT',      symbol
                'U': 2679731734,      start of update seq no
                'u': 2679731743,      end of update seq no
                'b': [['56444.4', '0.01'], ['56080.11', '0']],
                'a': [['56447.57', '0.1252'], ['56448.44', '0'], ['56467.28', '0'], ['56470.74', '0']]
            }
        }
        """
        symbol = self.exchange_symbol_to_std_symbol(msg['result']['s'])
        if symbol not in self.l2_book:
            await self._snapshot(msg['result']['s'])

        skip_update, forced = self._check_update_id(symbol, msg['result'])
        if skip_update:
            return

        ts = msg['result']['t'] / 1000
        delta = {BID: [], ASK: []}

        for s, side in (('b', BID), ('a', ASK)):
            for update in msg['result'][s]:
                price = Decimal(update[0])
                amount = Decimal(update[1])

                if amount == 0:
                    if price in self.l2_book[symbol][side]:
                        del self.l2_book[symbol][side][price]
                        delta[side].append((price, amount))
                else:
                    self.l2_book[symbol][side][price] = amount
                    delta[side].append((price, amount))

        await self.book_callback(self.l2_book[symbol], L2_BOOK, symbol, forced, delta, ts, timestamp)

    async def _candles(self, msg: dict, timestamp: float):
        """
        {
            'time': 1619092863,
            'channel': 'spot.candlesticks',
            'event': 'update',
            'result': {
                't': '1619092860',
                'v': '1154.64627',
                'c': '54992.64',
                'h': '54992.64',
                'l': '54976.29',
                'o': '54976.29',
                'n': '1m_BTC_USDT'
            }
        }
        """
        interval, symbol = msg['result']['n'].split('_', 1)
        if interval == '7d':
            interval = '1w'
        await self.callback(CANDLES,
                            feed=self.id,
                            symbol=self.exchange_symbol_to_std_symbol(symbol),
                            timestamp=float(msg['time']),
                            receipt_timestamp=timestamp,
                            start=float(msg['result']['t']),
                            stop=float(msg['result']['t']) + 59,
                            interval=interval,
                            trades=None,
                            open_price=Decimal(msg['result']['o']),
                            close_price=Decimal(msg['result']['c']),
                            high_price=Decimal(msg['result']['h']),
                            low_price=Decimal(msg['result']['l']),
                            volume=Decimal(msg['result']['v']),
                            closed=None)

    async def message_handler(self, msg: str, conn, timestamp: float):
        msg = json.loads(msg, parse_float=Decimal)

        if "error" in msg:
            if msg['error'] is None:
                pass
            else:
                LOG.warning("%s: Error received from exchange - %s", self.id, msg)
        if msg['event'] == 'subscribe':
            return
        elif 'channel' in msg:
            market, channel = msg['channel'].split('.')
            if channel == 'tickers':
                await self._ticker(msg, timestamp)
            elif channel == 'trades':
                await self._trades(msg, timestamp)
            elif channel == 'order_book_update':
                await self._l2_book(msg, timestamp)
<<<<<<< HEAD
            elif msg['method'] == 'ticker.update':
                await self._ticker(msg, timestamp)  # TM: added
=======
            elif channel == 'candlesticks':
                await self._candles(msg, timestamp)
>>>>>>> fc8e49ed
            else:
                LOG.warning("%s: Unhandled message type %s", self.id, msg)
        else:
            LOG.warning("%s: Invalid message type %s", self.id, msg)

    async def subscribe(self, conn: AsyncConnection):
        self._reset()
        for chan in self.subscription:
            symbols = self.subscription[chan]
            nchan = normalize_channel(self.id, chan)
            if nchan in {L2_BOOK, CANDLES}:
                for symbol in symbols:
                    await conn.write(json.dumps(
                        {
                            "time": int(time.time()),
                            "channel": chan,
                            "event": 'subscribe',
                            "payload": [symbol, '100ms'] if nchan == L2_BOOK else [self.candle_interval, symbol],
                        }
                    ))
            else:
                await conn.write(json.dumps(
                    {
                        "time": int(time.time()),
                        "channel": chan,
                        "event": 'subscribe',
                        "payload": symbols,
                    }
                ))<|MERGE_RESOLUTION|>--- conflicted
+++ resolved
@@ -15,11 +15,7 @@
 from yapic import json
 
 from cryptofeed.connection import AsyncConnection
-<<<<<<< HEAD
-from cryptofeed.defines import BID, ASK, GATEIO, L2_BOOK, TRADES, TICKER, BUY, SELL
-=======
-from cryptofeed.defines import BID, ASK, CANDLES, GATEIO, L2_BOOK, TICKER, TRADES, BUY, SELL
->>>>>>> fc8e49ed
+from cryptofeed.defines import BID, ASK, CANDLES, GATEIO, L2_BOOK, TICKER, TRADES, TICKER, BUY, SELL
 from cryptofeed.feed import Feed
 
 
@@ -49,11 +45,6 @@
 
     async def _ticker(self, msg: dict, timestamp: float):
         """
-<<<<<<< HEAD
-        missing bid/ask so not useable
-        TM: added as we intend to fetch missing fields from the best OB price
-=======
->>>>>>> fc8e49ed
         {
             'time': 1618876417,
             'channel': 'spot.tickers',
@@ -71,31 +62,23 @@
             }
         }
         """
-<<<<<<< HEAD
-        symbol, m = msg['params']
-        symbol = symbol_exchange_to_std(symbol)
+        m = msg['result']
+        symbol = self.exchange_symbol_to_std_symbol(m['currency_pair'])
         extra_fields = {
             'bbo': self.get_book_bbo(symbol),
-            'high': Decimal(m.get('high', 0)),
-            'low': Decimal(m.get('low', 0)),
-            'last': Decimal(m.get('last', 0)),
-            'volume': Decimal(m.get('quoteVolume', 0)),  # this is actually baseVolume
+            'high': Decimal(m.get('highest_bid', 0)),
+            'low': Decimal(m.get('lowest_ask', 0)),
+            # TODO add below if available in new version
+            # 'last': Decimal(m.get('last', 0)),
+            # 'volume': Decimal(m.get('quoteVolume', 0)),  # this is actually baseVolume
         }
         await self.callback(TICKER, feed=self.id,
                             symbol=symbol,
                             bid=Decimal(0),
                             ask=Decimal(0),
-                            timestamp=timestamp,
+                            timestamp=float(msg['time']),
                             receipt_timestamp=timestamp,
                             **extra_fields)
-=======
-        await self.callback(TICKER, feed=self.id,
-                            symbol=self.exchange_symbol_to_std_symbol(msg['result']['currency_pair']),
-                            bid=Decimal(msg['result']['highest_bid']),
-                            ask=Decimal(msg['result']['lowest_ask']),
-                            timestamp=float(msg['time']),
-                            receipt_timestamp=timestamp)
->>>>>>> fc8e49ed
 
     async def _trades(self, msg: dict, timestamp: float):
         """
@@ -260,13 +243,8 @@
                 await self._trades(msg, timestamp)
             elif channel == 'order_book_update':
                 await self._l2_book(msg, timestamp)
-<<<<<<< HEAD
-            elif msg['method'] == 'ticker.update':
-                await self._ticker(msg, timestamp)  # TM: added
-=======
             elif channel == 'candlesticks':
                 await self._candles(msg, timestamp)
->>>>>>> fc8e49ed
             else:
                 LOG.warning("%s: Unhandled message type %s", self.id, msg)
         else:
