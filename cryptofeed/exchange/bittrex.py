--- conflicted
+++ resolved
@@ -39,9 +39,8 @@
 
     async def ticker(self, msg: dict, timestamp: float):
         for t in msg['D']:
-<<<<<<< HEAD
-            if (not self.subscription and t['M'] in self.symbols) or ('SubscribeToSummaryDeltas' in self.subscription and t['M'] in self.subscription['SubscribeToSummaryDeltas']):
-                symbol = symbol_exchange_to_std(t['M'])
+            if 'SubscribeToSummaryDeltas' in self.subscription and t['M'] in self.subscription['SubscribeToSummaryDeltas']:
+                symbol = self.exchange_symbol_to_std_symbol(t['M'])
                 extra_fields = {
                     'bbo': self.get_book_bbo(symbol),
                     'high': Decimal(t.get('H', 0)),
@@ -56,10 +55,6 @@
                                     timestamp=timestamp_normalize(self.id, t['T']),
                                     receipt_timestamp=timestamp,
                                     **extra_fields)
-=======
-            if 'SubscribeToSummaryDeltas' in self.subscription and t['M'] in self.subscription['SubscribeToSummaryDeltas']:
-                await self.callback(TICKER, feed=self.id, symbol=self.exchange_symbol_to_std_symbol(t['M']), bid=Decimal(t['B']), ask=Decimal(t['A']), timestamp=timestamp_normalize(self.id, t['T']), receipt_timestamp=timestamp)
->>>>>>> fc8e49ed
 
     async def _snapshot(self, msg: dict, timestamp: float):
         pair = self.exchange_symbol_to_std_symbol(msg['M'])
