--- conflicted
+++ resolved
@@ -4,16 +4,12 @@
 Please see the LICENSE file for the terms and conditions
 associated with this software.
 '''
+import os
+import logging
+from decimal import Decimal
+from functools import partial
 from collections import defaultdict
-from functools import partial
-import logging
-import os
-<<<<<<< HEAD
-from decimal import Decimal
-from typing import Tuple, Callable, Union, List
-=======
 from typing import Dict, Tuple, Callable, Union, List
->>>>>>> fc8e49ed
 
 from cryptofeed.symbols import Symbols
 from cryptofeed.callback import Callback
