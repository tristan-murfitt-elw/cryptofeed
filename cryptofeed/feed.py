'''
Copyright (C) 2017-2021  Bryant Moscon - bmoscon@gmail.com

Please see the LICENSE file for the terms and conditions
associated with this software.
'''
<<<<<<< HEAD
import os
import logging
from decimal import Decimal
from functools import partial
from collections import defaultdict
from typing import Dict, Tuple, Callable, Union, List
=======
from collections import defaultdict
from cryptofeed.exchange import Exchange
from functools import partial
import logging
from typing import Tuple, Callable, Union, List

from aiohttp.typedefs import StrOrURL
>>>>>>> 6d3a8100

from cryptofeed.callback import Callback
from cryptofeed.connection import AsyncConnection, HTTPAsyncConn, WSAsyncConn
from cryptofeed.connection_handler import ConnectionHandler
from cryptofeed.defines import (ASK, BALANCES, BID, CANDLES, FUNDING, INDEX, L2_BOOK, L3_BOOK, LIQUIDATIONS,
                                OPEN_INTEREST, ORDER_INFO, TICKER, TRADES, FILLS)
from cryptofeed.exceptions import BidAskOverlapping
from cryptofeed.types import OrderBook


LOG = logging.getLogger('feedhandler')


class Feed(Exchange):
    def __init__(self, address: Union[dict, str], timeout=120, timeout_interval=30, retries=10, symbols=None, channels=None, subscription=None, callbacks=None, max_depth=0, checksum_validation=False, cross_check=False, origin=None, exceptions=None, log_message_on_error=False, delay_start=0, http_proxy: StrOrURL = None, **kwargs):
        """
        address: str, or dict
            address to be used to create the connection.
            The address protocol (wss or https) will be used to determine the connection type.
            Use a "str" to pass one single address, or a dict of option/address
        timeout: int
            Time, in seconds, between message to wait before a feed is considered dead and will be restarted.
            Set to -1 for infinite.
        timeout_interval: int
            Time, in seconds, between timeout checks.
        retries: int
            Number of times to retry a failed connection. Set to -1 for infinite
        symbols: list of str, Symbol
            A list of instrument symbols. Symbols must be of type str or Symbol
        max_depth: int
            Maximum number of levels per side to return in book updates. 0 is the default, and indicates no trimming of levels should be performed.
        candle_interval: str
            Length of time between a candle's Open and Close. Valid on exchanges with support for candles
        checksum_validation: bool
            Toggle checksum validation, when supported by an exchange.
        cross_check: bool
            Toggle a check for a crossed book. Should not be needed on exchanges that support
            checksums or provide message sequence numbers.
        origin: str
            Passed into websocket connect. Sets the origin header.
        exceptions: list of exceptions
            These exceptions will not be handled internally and will be passed to the asyncio exception handler. To
            handle them feedhandler will need to be supplied with a custom exception handler. See the `run` method
            on FeedHandler, specifically the `exception_handler` keyword argument.
        log_message_on_error: bool
            If an exception is encountered in the connection handler, log the raw message
        delay_start: int, float
            a delay before starting the feed/connection to the exchange. If you are subscribing to a large number of feeds
            on a single exchange, you may encounter 429s. You can use this to stagger the starts.
        http_proxy: str
            URL of proxy server. Passed to HTTPPoll and HTTPAsyncConn. Only used for HTTP GET requests.
        """
        super().__init__(**kwargs)
        self.log_on_error = log_message_on_error
        self.retries = retries
        self.exceptions = exceptions
        self.connection_handlers = []
        self.timeout = timeout
        self.timeout_interval = timeout_interval
        self.subscription = defaultdict(set)
        self.address = address
        self.cross_check = cross_check
        self.normalized_symbols = []
        self.max_depth = max_depth
        self.previous_book = defaultdict(dict)
        self.origin = origin
        self.checksum_validation = checksum_validation
        self.ws_defaults = {'ping_interval': 10, 'ping_timeout': None, 'max_size': 2**23, 'max_queue': None, 'origin': self.origin}
        self.requires_authentication = False
        self._feed_config = defaultdict(list)
        self.http_conn = HTTPAsyncConn(self.id, http_proxy)
        self.http_proxy = http_proxy
        self.start_delay = delay_start

        if subscription is not None and (symbols is not None or channels is not None):
            raise ValueError("Use subscription, or channels and symbols, not both")

        if subscription is not None:
            for channel in subscription:
                chan = self.std_channel_to_exchange(channel)
                if self.is_authenticated_channel(channel):
                    if not self.key_id or not self.key_secret:
                        raise ValueError("Authenticated channel subscribed to, but no auth keys provided")
                    self.requires_authentication = True
                self.normalized_symbols.extend(subscription[channel])
                self.subscription[chan].update([self.std_symbol_to_exchange_symbol(symbol) for symbol in subscription[channel]])
                self._feed_config[channel].extend(self.normalized_symbols)

        if symbols and channels:
            if any(self.is_authenticated_channel(chan) for chan in channels):
                if not self.key_id or not self.key_secret:
                    raise ValueError("Authenticated channel subscribed to, but no auth keys provided")
                self.requires_authentication = True

            # if we dont have a subscription dict, we'll use symbols+channels and build one
            [self._feed_config[channel].extend(symbols) for channel in channels]
            self.normalized_symbols = symbols

            symbols = [self.std_symbol_to_exchange_symbol(symbol) for symbol in symbols]
            channels = list(set([self.std_channel_to_exchange(chan) for chan in channels]))
            self.subscription = {chan: symbols for chan in channels}

        self._feed_config = dict(self._feed_config)

        self._l3_book = {}
        self._l2_book = {}
        self.callbacks = {FUNDING: Callback(None),
                          INDEX: Callback(None),
                          L2_BOOK: Callback(None),
                          L3_BOOK: Callback(None),
                          LIQUIDATIONS: Callback(None),
                          OPEN_INTEREST: Callback(None),
                          TICKER: Callback(None),
                          TRADES: Callback(None),
                          CANDLES: Callback(None),
                          ORDER_INFO: Callback(None),
                          FILLS: Callback(None),
                          BALANCES: Callback(None)
                          }

        if callbacks:
            for cb_type, cb_func in callbacks.items():
                self.callbacks[cb_type] = cb_func

        for key, callback in self.callbacks.items():
            if not isinstance(callback, list):
                self.callbacks[key] = [callback]

    def _connect_builder(self, address: str, options: list, header=None, sub=None, handler=None, auth=None):
        """
        Helper method for building a custom connect tuple
        """
        subscribe = partial(self.subscribe if not sub else sub, options=options)
        conn = WSAsyncConn(address, self.id, extra_headers=header, **self.ws_defaults)
        return conn, subscribe, handler if handler else self.message_handler, auth if auth else self.authenticate

    async def _empty_subscribe(self, conn: AsyncConnection, **kwargs):
        return

    def connect(self) -> List[Tuple[AsyncConnection, Callable[[None], None], Callable[[str, float], None]]]:
        """
        Generic connection method for exchanges. Exchanges that require/support
        multiple addresses will need to override this method in their specific class
        unless they use the same subscribe method and message handler for all
        connections.

        Connect returns a list of tuples. Each tuple contains
        1. an AsyncConnection object
        2. the subscribe function pointer associated with this connection
        3. the message handler for this connection
        """
        ret = []
        if isinstance(self.address, str):
            return [(WSAsyncConn(self.address, self.id, **self.ws_defaults), self.subscribe, self.message_handler, self.authenticate)]

        for _, addr in self.address.items():
            ret.append((WSAsyncConn(addr, self.id, **self.ws_defaults), self.subscribe, self.message_handler, self.authenticate))
        return ret

    async def book_callback(self, book_type: str, book: OrderBook, receipt_timestamp: float, timestamp=None, raw=None, sequence_number=None, checksum=None, delta=None):
        if self.cross_check:
            self.check_bid_ask_overlapping(book)

<<<<<<< HEAD
        For 1, need to handle separate cases where a full book is returned vs a delta
        """
        if self.do_deltas:
            if not forced and self.updates[symbol] < self.book_update_interval:
                if self.max_depth:
                    delta, book = await self.apply_depth(book, True, symbol)
                    if not (delta[BID] or delta[ASK]):
                        return
                elif not delta:
                    # this will only happen in cases where an exchange does not support deltas and max depth is not enabled.
                    # this is an uncommon situation. Exchanges that do not support deltas will need
                    # to populate self.previous internally to avoid the unncesessary book copy on all other exchanges
                    delta = book_delta(self.previous_book[symbol], book, book_type=book_type)
                    if not (delta[BID] or delta[ASK]):
                        return
                self.updates[symbol] += 1
                if self.cross_check:
                    self.check_bid_ask_overlapping(book, symbol)
                await self.callback(BOOK_DELTA, feed=self.id, symbol=symbol, delta=delta, timestamp=timestamp, receipt_timestamp=receipt_timestamp, bbo=self.get_book_bbo(symbol))
                if self.updates[symbol] != self.book_update_interval:
                    return
            elif forced and self.max_depth:
                # We want to send a full book update but need to apply max depth first
                _, book = await self.apply_depth(book, False, symbol)
        elif self.max_depth:
            if not self.snapshot_interval or (self.snapshot_interval and self.updates[symbol] >= self.snapshot_interval):
                changed, book = await self.apply_depth(book, False, symbol)
                if not changed:
                    return
        # case 4 - increment skipped update, and exit
        if self.snapshot_interval and self.updates[symbol] < self.snapshot_interval:
            self.updates[symbol] += 1
            return

        if self.cross_check:
            self.check_bid_ask_overlapping(book, symbol)
        if book_type == L2_BOOK:
            await self.callback(L2_BOOK, feed=self.id, symbol=symbol, book=book, timestamp=timestamp, receipt_timestamp=receipt_timestamp, bbo=self.get_book_bbo(symbol, book_type))
        else:
            await self.callback(L3_BOOK, feed=self.id, symbol=symbol, book=book, timestamp=timestamp, receipt_timestamp=receipt_timestamp, bbo=self.get_book_bbo(symbol, book_type))
        self.updates[symbol] = 0

    def get_book_bbo(self, symbol: str, book_type: str = L2_BOOK) -> dict:
        """ Return OrderBook's best bid and offer (including sizes) """
        try:
            if book_type == L2_BOOK:
                return {
                    BID: self.l2_book[symbol][BID].peekitem(),
                    ASK: self.l2_book[symbol][ASK].peekitem(0),
                }
            else:
                bid = self.l3_book[symbol][BID].peekitem()
                ask = self.l3_book[symbol][ASK].peekitem(0)
                return {
                    BID: (bid[0], sum(bid[1].values())),
                    ASK: (ask[0], sum(ask[1].values())),
                }
        except (AttributeError, KeyError, IndexError):  # Empty OrderBook
            return {
                BID: (Decimal(), Decimal()),
                ASK: (Decimal(), Decimal()),
            }

    def check_bid_ask_overlapping(self, book, symbol):
=======
        book.timestamp = timestamp
        book.raw = raw
        book.sequence_number = sequence_number
        book.delta = delta
        book.checksum = checksum
        await self.callback(book_type, book, receipt_timestamp)

    def check_bid_ask_overlapping(self, book):
>>>>>>> 6d3a8100
        bid, ask = book[BID], book[ASK]
        if len(bid) > 0 and len(ask) > 0:
            best_bid, best_ask = bid.keys()[-1], ask.keys()[0]
            if best_bid >= best_ask:
                raise BidAskOverlapping(f"{self.id} - {book.symbol}: best bid {best_bid} >= best ask {best_ask}")

    async def callback(self, data_type, obj, receipt_timestamp):
        for cb in self.callbacks[data_type]:
            await cb(obj, receipt_timestamp)

    async def message_handler(self, msg: str, conn: AsyncConnection, timestamp: float):
        raise NotImplementedError

    async def subscribe(self, connection: AsyncConnection, **kwargs):
        """
        kwargs will not be passed from anywhere, if you need to supply extra data to
        your subscribe, bind the data to the method with a partial
        """
        raise NotImplementedError

    async def authenticate(self, connection: AsyncConnection):
        pass

    async def shutdown(self):
        LOG.info('%s: feed shutdown starting...', self.id)
        await self.http_conn.close()

        for callbacks in self.callbacks.values():
            for callback in callbacks:
                if hasattr(callback, 'stop'):
                    cb_name = callback.__class__.__name__ if hasattr(callback, '__class__') else callback.__name__
                    LOG.info('%s: stopping backend %s', self.id, cb_name)
                    await callback.stop()
        for c in self.connection_handlers:
            await c.conn.close()
        LOG.info('%s: feed shutdown completed', self.id)

    def stop(self):
        for c in self.connection_handlers:
            c.running = False

    def start(self, loop):
        """
        Create tasks for exchange interfaces and backends
        """
        for conn, sub, handler, auth in self.connect():
            self.connection_handlers.append(ConnectionHandler(conn, sub, handler, auth, self.retries, timeout=self.timeout, timeout_interval=self.timeout_interval, exceptions=self.exceptions, log_on_error=self.log_on_error, start_delay=self.start_delay))
            self.connection_handlers[-1].start(loop)

        for callbacks in self.callbacks.values():
            for callback in callbacks:
                if hasattr(callback, 'start'):
                    cb_name = callback.__class__.__name__ if hasattr(callback, '__class__') else callback.__name__
                    LOG.info('%s: starting backend task %s', self.id, cb_name)
                    # Backends start tasks to write messages
                    callback.start(loop)<|MERGE_RESOLUTION|>--- conflicted
+++ resolved
@@ -4,23 +4,16 @@
 Please see the LICENSE file for the terms and conditions
 associated with this software.
 '''
-<<<<<<< HEAD
-import os
 import logging
 from decimal import Decimal
 from functools import partial
+from typing import Tuple, Callable, Union, List
 from collections import defaultdict
-from typing import Dict, Tuple, Callable, Union, List
-=======
-from collections import defaultdict
+import logging
+
+from aiohttp.typedefs import StrOrURL
+
 from cryptofeed.exchange import Exchange
-from functools import partial
-import logging
-from typing import Tuple, Callable, Union, List
-
-from aiohttp.typedefs import StrOrURL
->>>>>>> 6d3a8100
-
 from cryptofeed.callback import Callback
 from cryptofeed.connection import AsyncConnection, HTTPAsyncConn, WSAsyncConn
 from cryptofeed.connection_handler import ConnectionHandler
@@ -183,60 +176,31 @@
         if self.cross_check:
             self.check_bid_ask_overlapping(book)
 
-<<<<<<< HEAD
-        For 1, need to handle separate cases where a full book is returned vs a delta
-        """
-        if self.do_deltas:
-            if not forced and self.updates[symbol] < self.book_update_interval:
-                if self.max_depth:
-                    delta, book = await self.apply_depth(book, True, symbol)
-                    if not (delta[BID] or delta[ASK]):
-                        return
-                elif not delta:
-                    # this will only happen in cases where an exchange does not support deltas and max depth is not enabled.
-                    # this is an uncommon situation. Exchanges that do not support deltas will need
-                    # to populate self.previous internally to avoid the unncesessary book copy on all other exchanges
-                    delta = book_delta(self.previous_book[symbol], book, book_type=book_type)
-                    if not (delta[BID] or delta[ASK]):
-                        return
-                self.updates[symbol] += 1
-                if self.cross_check:
-                    self.check_bid_ask_overlapping(book, symbol)
-                await self.callback(BOOK_DELTA, feed=self.id, symbol=symbol, delta=delta, timestamp=timestamp, receipt_timestamp=receipt_timestamp, bbo=self.get_book_bbo(symbol))
-                if self.updates[symbol] != self.book_update_interval:
-                    return
-            elif forced and self.max_depth:
-                # We want to send a full book update but need to apply max depth first
-                _, book = await self.apply_depth(book, False, symbol)
-        elif self.max_depth:
-            if not self.snapshot_interval or (self.snapshot_interval and self.updates[symbol] >= self.snapshot_interval):
-                changed, book = await self.apply_depth(book, False, symbol)
-                if not changed:
-                    return
-        # case 4 - increment skipped update, and exit
-        if self.snapshot_interval and self.updates[symbol] < self.snapshot_interval:
-            self.updates[symbol] += 1
-            return
-
-        if self.cross_check:
-            self.check_bid_ask_overlapping(book, symbol)
-        if book_type == L2_BOOK:
-            await self.callback(L2_BOOK, feed=self.id, symbol=symbol, book=book, timestamp=timestamp, receipt_timestamp=receipt_timestamp, bbo=self.get_book_bbo(symbol, book_type))
-        else:
-            await self.callback(L3_BOOK, feed=self.id, symbol=symbol, book=book, timestamp=timestamp, receipt_timestamp=receipt_timestamp, bbo=self.get_book_bbo(symbol, book_type))
-        self.updates[symbol] = 0
+        book.timestamp = timestamp
+        book.raw = raw
+        book.sequence_number = sequence_number
+        book.delta = delta
+        book.checksum = checksum
+        await self.callback(book_type, book, receipt_timestamp)
 
     def get_book_bbo(self, symbol: str, book_type: str = L2_BOOK) -> dict:
         """ Return OrderBook's best bid and offer (including sizes) """
         try:
             if book_type == L2_BOOK:
+                best_bid = (Decimal(), Decimal())
+                if len(self._l2_book[symbol].book.bids) > 0:
+                    best_bid = self._l2_book[symbol].book.bids.index(0)
+                best_ask = (Decimal(), Decimal())
+                if len(self._l2_book[symbol].book.asks) > 0:
+                    best_ask = self._l2_book[symbol].book.asks.index(0)
+
                 return {
-                    BID: self.l2_book[symbol][BID].peekitem(),
-                    ASK: self.l2_book[symbol][ASK].peekitem(0),
+                    BID: best_bid,
+                    ASK: best_ask,
                 }
             else:
-                bid = self.l3_book[symbol][BID].peekitem()
-                ask = self.l3_book[symbol][ASK].peekitem(0)
+                bid = self._l3_book[symbol].book[BID].index(0)
+                ask = self._l3_book[symbol].book[ASK].index(0)
                 return {
                     BID: (bid[0], sum(bid[1].values())),
                     ASK: (ask[0], sum(ask[1].values())),
@@ -247,26 +211,16 @@
                 ASK: (Decimal(), Decimal()),
             }
 
-    def check_bid_ask_overlapping(self, book, symbol):
-=======
-        book.timestamp = timestamp
-        book.raw = raw
-        book.sequence_number = sequence_number
-        book.delta = delta
-        book.checksum = checksum
-        await self.callback(book_type, book, receipt_timestamp)
-
     def check_bid_ask_overlapping(self, book):
->>>>>>> 6d3a8100
         bid, ask = book[BID], book[ASK]
         if len(bid) > 0 and len(ask) > 0:
             best_bid, best_ask = bid.keys()[-1], ask.keys()[0]
             if best_bid >= best_ask:
                 raise BidAskOverlapping(f"{self.id} - {book.symbol}: best bid {best_bid} >= best ask {best_ask}")
 
-    async def callback(self, data_type, obj, receipt_timestamp):
+    async def callback(self, data_type, obj, receipt_timestamp, **kwargs):
         for cb in self.callbacks[data_type]:
-            await cb(obj, receipt_timestamp)
+            await cb(obj, receipt_timestamp, **kwargs)
 
     async def message_handler(self, msg: str, conn: AsyncConnection, timestamp: float):
         raise NotImplementedError
