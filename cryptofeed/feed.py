--- conflicted
+++ resolved
@@ -16,13 +16,8 @@
 from cryptofeed.config import Config
 from cryptofeed.connection import AsyncConnection, HTTPAsyncConn, HTTPSync, WSAsyncConn
 from cryptofeed.connection_handler import ConnectionHandler
-<<<<<<< HEAD
 from cryptofeed.defines import (ASK, BID, BOOK_DELTA, CANDLES, FUNDING, UNDERLYING_INDEX, L2_BOOK, L3_BOOK, LIQUIDATIONS,
-                                OPEN_INTEREST, MARKET_INFO, ORDER_INFO, TICKER, TRADES, USER_FILLS, INDEX_PREFIX)
-=======
-from cryptofeed.defines import (ASK, BID, BOOK_DELTA, CANDLES, FUNDING, FUTURES_INDEX, L2_BOOK, L3_BOOK, LIQUIDATIONS,
-                                OPEN_INTEREST, MARKET_INFO, ORDER_INFO, TICKER, TRADES, USER_FILLS, MSGS_BETWEEN_CHECKSUM_VALIDATIONS)
->>>>>>> d24da2b2
+                                OPEN_INTEREST, MARKET_INFO, ORDER_INFO, TICKER, TRADES, USER_FILLS, MSGS_BETWEEN_CHECKSUM_VALIDATIONS, INDEX_PREFIX)
 from cryptofeed.exceptions import BidAskOverlapping, UnsupportedDataFeed, UnsupportedSymbol
 from cryptofeed.standards import feed_to_exchange, is_authenticated_channel
 from cryptofeed.util.book import book_delta, depth
